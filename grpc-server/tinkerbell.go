package grpcserver

import (
	"context"
	"fmt"
	"strconv"
	"time"

	"github.com/packethost/pkg/log"
	"github.com/tinkerbell/tink/db"
	pb "github.com/tinkerbell/tink/protos/workflow"
	"google.golang.org/grpc/codes"
	"google.golang.org/grpc/status"
)

var workflowData = make(map[string]int)

const (
	errInvalidWorkerID       = "invalid worker id"
	errInvalidWorkflowID     = "invalid workflow id"
	errInvalidTaskName       = "invalid task name"
	errInvalidActionName     = "invalid action name"
	errInvalidTaskReported   = "reported task name does not match the current action details"
	errInvalidActionReported = "reported action name does not match the current action details"

	msgReceivedStatus   = "received action status: %s"
	msgCurrentWfContext = "current workflow context"
	msgSendWfContext    = "send workflow context: %s"
)

// GetWorkflowContexts implements tinkerbell.GetWorkflowContexts.
func (s *server) GetWorkflowContexts(req *pb.WorkflowContextRequest, stream pb.WorkflowService_GetWorkflowContextsServer) error {
	wfs, err := getWorkflowsForWorker(stream.Context(), s.db, req.WorkerId)
	if err != nil {
		return err
	}
	for _, wf := range wfs {
		wfContext, err := s.db.GetWorkflowContexts(stream.Context(), wf)
		if err != nil {
			return status.Errorf(codes.Aborted, err.Error())
		}
		if isApplicableToSend(stream.Context(), s.logger, wfContext, req.WorkerId, s.db) {
			if err := stream.Send(wfContext); err != nil {
				return err
			}
		}
	}
	return nil
}

<<<<<<< HEAD
// GetWorkflowContextList implements tinkerbell.GetWorkflowContextList.
func (s *server) GetWorkflowContextList(ctx context.Context, req *pb.WorkflowContextRequest) (*pb.WorkflowContextList, error) {
	wfs, err := getWorkflowsForWorker(s.db, req.WorkerId)
=======
// GetWorkflowContextList implements tinkerbell.GetWorkflowContextList
func (s *server) GetWorkflowContextList(ctx context.Context, req *pb.WorkflowContextRequest) (*pb.WorkflowContextList, error) {
	wfs, err := getWorkflowsForWorker(ctx, s.db, req.WorkerId)
>>>>>>> 7ef02f83
	if err != nil {
		return nil, err
	}

	if wfs != nil {
		wfContexts := []*pb.WorkflowContext{}
		for _, wf := range wfs {
			wfContext, err := s.db.GetWorkflowContexts(ctx, wf)
			if err != nil {
				return nil, status.Errorf(codes.Aborted, err.Error())
			}
			wfContexts = append(wfContexts, wfContext)
		}
		return &pb.WorkflowContextList{
			WorkflowContexts: wfContexts,
		}, nil
	}
	return nil, nil
}

<<<<<<< HEAD
// GetWorkflowActions implements tinkerbell.GetWorkflowActions.
=======
// GetWorkflowActions implements tinkerbell.GetWorkflowActions
>>>>>>> 7ef02f83
func (s *server) GetWorkflowActions(ctx context.Context, req *pb.WorkflowActionsRequest) (*pb.WorkflowActionList, error) {
	wfID := req.GetWorkflowId()
	if wfID == "" {
		return nil, status.Errorf(codes.InvalidArgument, errInvalidWorkflowID)
	}
	return getWorkflowActions(ctx, s.db, wfID)
}

<<<<<<< HEAD
// ReportActionStatus implements tinkerbell.ReportActionStatus.
=======
// ReportActionStatus implements tinkerbell.ReportActionStatus
>>>>>>> 7ef02f83
func (s *server) ReportActionStatus(ctx context.Context, req *pb.WorkflowActionStatus) (*pb.Empty, error) {
	wfID := req.GetWorkflowId()
	if wfID == "" {
		return nil, status.Errorf(codes.InvalidArgument, errInvalidWorkflowID)
	}
	if req.GetTaskName() == "" {
		return nil, status.Errorf(codes.InvalidArgument, errInvalidTaskName)
	}
	if req.GetActionName() == "" {
		return nil, status.Errorf(codes.InvalidArgument, errInvalidActionName)
	}

	l := s.logger.With("actionName", req.GetActionName(), "workflowID", req.GetWorkflowId())
	l.Info(fmt.Sprintf(msgReceivedStatus, req.GetActionStatus()))

	wfContext, err := s.db.GetWorkflowContexts(ctx, wfID)
	if err != nil {
		return nil, status.Errorf(codes.Aborted, err.Error())
	}
	wfActions, err := s.db.GetWorkflowActions(ctx, wfID)
	if err != nil {
		return nil, status.Errorf(codes.Aborted, err.Error())
	}

	actionIndex := wfContext.GetCurrentActionIndex()
	if req.GetActionStatus() == pb.State_STATE_RUNNING {
		if wfContext.GetCurrentAction() != "" {
			actionIndex++
		}
	}
	action := wfActions.ActionList[actionIndex]
	if action.GetTaskName() != req.GetTaskName() {
		return nil, status.Errorf(codes.InvalidArgument, errInvalidTaskReported)
	}
	if action.GetName() != req.GetActionName() {
		return nil, status.Errorf(codes.InvalidArgument, errInvalidActionReported)
	}
	wfContext.CurrentWorker = action.GetWorkerId()
	wfContext.CurrentTask = req.GetTaskName()
	wfContext.CurrentAction = req.GetActionName()
	wfContext.CurrentActionState = req.GetActionStatus()
	wfContext.CurrentActionIndex = actionIndex
	err = s.db.UpdateWorkflowState(ctx, wfContext)
	if err != nil {
		return &pb.Empty{}, status.Errorf(codes.Aborted, err.Error())
	}

	// TODO the below "time" would be a part of the request which is coming form worker.
<<<<<<< HEAD
	t := time.Now()
	err = s.db.InsertIntoWorkflowEventTable(ctx, req, t)
=======
	time := time.Now()
	err = s.db.InsertIntoWorkflowEventTable(ctx, req, time)
>>>>>>> 7ef02f83
	if err != nil {
		return &pb.Empty{}, status.Error(codes.Aborted, err.Error())
	}

	l = s.logger.With(
		"workflowID", wfContext.GetWorkflowId(),
		"currentWorker", wfContext.GetCurrentWorker(),
		"currentTask", wfContext.GetCurrentTask(),
		"currentAction", wfContext.GetCurrentAction(),
		"currentActionIndex", strconv.FormatInt(wfContext.GetCurrentActionIndex(), 10),
		"currentActionState", wfContext.GetCurrentActionState(),
		"totalNumberOfActions", wfContext.GetTotalNumberOfActions(),
	)
	l.Info(msgCurrentWfContext)
	return &pb.Empty{}, nil
}

<<<<<<< HEAD
// UpdateWorkflowData updates workflow ephemeral data.
=======
// UpdateWorkflowData updates workflow ephemeral data
>>>>>>> 7ef02f83
func (s *server) UpdateWorkflowData(ctx context.Context, req *pb.UpdateWorkflowDataRequest) (*pb.Empty, error) {
	wfID := req.GetWorkflowId()
	if wfID == "" {
		return &pb.Empty{}, status.Errorf(codes.InvalidArgument, errInvalidWorkflowID)
	}
	_, ok := workflowData[wfID]
	if !ok {
		workflowData[wfID] = 1
	}
	err := s.db.InsertIntoWfDataTable(ctx, req)
	if err != nil {
		return &pb.Empty{}, status.Errorf(codes.Aborted, err.Error())
	}
	return &pb.Empty{}, nil
}

<<<<<<< HEAD
// GetWorkflowData gets the ephemeral data for a workflow.
func (s *server) GetWorkflowData(ctx context.Context, req *pb.GetWorkflowDataRequest) (*pb.GetWorkflowDataResponse, error) {
	if wfID := req.GetWorkflowId(); wfID == "" {
		return &pb.GetWorkflowDataResponse{Data: []byte("")}, status.Errorf(codes.InvalidArgument, errInvalidWorkflowID)
	}

=======
// GetWorkflowData gets the ephemeral data for a workflow
func (s *server) GetWorkflowData(ctx context.Context, req *pb.GetWorkflowDataRequest) (*pb.GetWorkflowDataResponse, error) {
	wfID := req.GetWorkflowId()
	if wfID == "" {
		return &pb.GetWorkflowDataResponse{Data: []byte("")}, status.Errorf(codes.InvalidArgument, errInvalidWorkflowId)
	}
>>>>>>> 7ef02f83
	data, err := s.db.GetfromWfDataTable(ctx, req)
	if err != nil {
		return &pb.GetWorkflowDataResponse{Data: []byte("")}, status.Errorf(codes.Aborted, err.Error())
	}
	return &pb.GetWorkflowDataResponse{Data: data}, nil
}

<<<<<<< HEAD
// GetWorkflowMetadata returns metadata wrt to the ephemeral data of a workflow.
=======
// GetWorkflowMetadata returns metadata wrt to the ephemeral data of a workflow
>>>>>>> 7ef02f83
func (s *server) GetWorkflowMetadata(ctx context.Context, req *pb.GetWorkflowDataRequest) (*pb.GetWorkflowDataResponse, error) {
	data, err := s.db.GetWorkflowMetadata(ctx, req)
	if err != nil {
		return &pb.GetWorkflowDataResponse{Data: []byte("")}, status.Errorf(codes.Aborted, err.Error())
	}
	return &pb.GetWorkflowDataResponse{Data: data}, nil
}

<<<<<<< HEAD
// GetWorkflowDataVersion returns the latest version of data for a workflow.
=======
// GetWorkflowDataVersion returns the latest version of data for a workflow
>>>>>>> 7ef02f83
func (s *server) GetWorkflowDataVersion(ctx context.Context, req *pb.GetWorkflowDataRequest) (*pb.GetWorkflowDataResponse, error) {
	version, err := s.db.GetWorkflowDataVersion(ctx, req.WorkflowId)
	if err != nil {
		return &pb.GetWorkflowDataResponse{Version: version}, status.Errorf(codes.Aborted, err.Error())
	}
	return &pb.GetWorkflowDataResponse{Version: version}, nil
}

<<<<<<< HEAD
func getWorkflowsForWorker(d db.Database, id string) ([]string, error) {
	if id == "" {
		return nil, status.Errorf(codes.InvalidArgument, errInvalidWorkerID)
	}
	wfs, err := d.GetWorkflowsForWorker(id)
=======
func getWorkflowsForWorker(ctx context.Context, db db.Database, id string) ([]string, error) {
	if id == "" {
		return nil, status.Errorf(codes.InvalidArgument, errInvalidWorkerID)
	}
	wfs, err := db.GetWorkflowsForWorker(ctx, id)
>>>>>>> 7ef02f83
	if err != nil {
		return nil, status.Errorf(codes.Aborted, err.Error())
	}
	return wfs, nil
}

<<<<<<< HEAD
func getWorkflowActions(ctx context.Context, d db.Database, wfID string) (*pb.WorkflowActionList, error) {
	actions, err := d.GetWorkflowActions(ctx, wfID)
=======
func getWorkflowActions(ctx context.Context, db db.Database, wfID string) (*pb.WorkflowActionList, error) {
	actions, err := db.GetWorkflowActions(ctx, wfID)
>>>>>>> 7ef02f83
	if err != nil {
		return nil, status.Errorf(codes.Aborted, errInvalidWorkflowID)
	}
	return actions, nil
}

// isApplicableToSend checks if a particular workflow context is applicable or if it is needed to
<<<<<<< HEAD
// be sent to a worker based on the state of the current action and the targeted workerID.
func isApplicableToSend(ctx context.Context, logger log.Logger, wfContext *pb.WorkflowContext, workerID string, d db.Database) bool {
=======
// be sent to a worker based on the state of the current action and the targeted workerID
func isApplicableToSend(ctx context.Context, logger log.Logger, wfContext *pb.WorkflowContext, workerID string, db db.Database) bool {
>>>>>>> 7ef02f83
	if wfContext.GetCurrentActionState() == pb.State_STATE_FAILED ||
		wfContext.GetCurrentActionState() == pb.State_STATE_TIMEOUT {
		return false
	}
<<<<<<< HEAD
	actions, err := getWorkflowActions(ctx, d, wfContext.GetWorkflowId())
=======
	actions, err := getWorkflowActions(ctx, db, wfContext.GetWorkflowId())
>>>>>>> 7ef02f83
	if err != nil {
		return false
	}
	if wfContext.GetCurrentActionState() == pb.State_STATE_SUCCESS {
		if isLastAction(wfContext, actions) {
			return false
		}
		if wfContext.GetCurrentActionIndex() == 0 {
			if actions.ActionList[wfContext.GetCurrentActionIndex()+1].GetWorkerId() == workerID {
				logger.Info(fmt.Sprintf(msgSendWfContext, wfContext.GetWorkflowId()))
				return true
			}
		}
	} else if actions.ActionList[wfContext.GetCurrentActionIndex()].GetWorkerId() == workerID {
		logger.Info(fmt.Sprintf(msgSendWfContext, wfContext.GetWorkflowId()))
		return true
	}
	return false
}

func isLastAction(wfContext *pb.WorkflowContext, actions *pb.WorkflowActionList) bool {
	return int(wfContext.GetCurrentActionIndex()) == len(actions.GetActionList())-1
}<|MERGE_RESOLUTION|>--- conflicted
+++ resolved
@@ -48,15 +48,9 @@
 	return nil
 }
 
-<<<<<<< HEAD
 // GetWorkflowContextList implements tinkerbell.GetWorkflowContextList.
 func (s *server) GetWorkflowContextList(ctx context.Context, req *pb.WorkflowContextRequest) (*pb.WorkflowContextList, error) {
-	wfs, err := getWorkflowsForWorker(s.db, req.WorkerId)
-=======
-// GetWorkflowContextList implements tinkerbell.GetWorkflowContextList
-func (s *server) GetWorkflowContextList(ctx context.Context, req *pb.WorkflowContextRequest) (*pb.WorkflowContextList, error) {
 	wfs, err := getWorkflowsForWorker(ctx, s.db, req.WorkerId)
->>>>>>> 7ef02f83
 	if err != nil {
 		return nil, err
 	}
@@ -77,11 +71,7 @@
 	return nil, nil
 }
 
-<<<<<<< HEAD
 // GetWorkflowActions implements tinkerbell.GetWorkflowActions.
-=======
-// GetWorkflowActions implements tinkerbell.GetWorkflowActions
->>>>>>> 7ef02f83
 func (s *server) GetWorkflowActions(ctx context.Context, req *pb.WorkflowActionsRequest) (*pb.WorkflowActionList, error) {
 	wfID := req.GetWorkflowId()
 	if wfID == "" {
@@ -90,11 +80,7 @@
 	return getWorkflowActions(ctx, s.db, wfID)
 }
 
-<<<<<<< HEAD
 // ReportActionStatus implements tinkerbell.ReportActionStatus.
-=======
-// ReportActionStatus implements tinkerbell.ReportActionStatus
->>>>>>> 7ef02f83
 func (s *server) ReportActionStatus(ctx context.Context, req *pb.WorkflowActionStatus) (*pb.Empty, error) {
 	wfID := req.GetWorkflowId()
 	if wfID == "" {
@@ -143,13 +129,8 @@
 	}
 
 	// TODO the below "time" would be a part of the request which is coming form worker.
-<<<<<<< HEAD
 	t := time.Now()
 	err = s.db.InsertIntoWorkflowEventTable(ctx, req, t)
-=======
-	time := time.Now()
-	err = s.db.InsertIntoWorkflowEventTable(ctx, req, time)
->>>>>>> 7ef02f83
 	if err != nil {
 		return &pb.Empty{}, status.Error(codes.Aborted, err.Error())
 	}
@@ -167,11 +148,7 @@
 	return &pb.Empty{}, nil
 }
 
-<<<<<<< HEAD
 // UpdateWorkflowData updates workflow ephemeral data.
-=======
-// UpdateWorkflowData updates workflow ephemeral data
->>>>>>> 7ef02f83
 func (s *server) UpdateWorkflowData(ctx context.Context, req *pb.UpdateWorkflowDataRequest) (*pb.Empty, error) {
 	wfID := req.GetWorkflowId()
 	if wfID == "" {
@@ -188,21 +165,12 @@
 	return &pb.Empty{}, nil
 }
 
-<<<<<<< HEAD
 // GetWorkflowData gets the ephemeral data for a workflow.
 func (s *server) GetWorkflowData(ctx context.Context, req *pb.GetWorkflowDataRequest) (*pb.GetWorkflowDataResponse, error) {
-	if wfID := req.GetWorkflowId(); wfID == "" {
+	if id := req.GetWorkflowId(); id == "" {
 		return &pb.GetWorkflowDataResponse{Data: []byte("")}, status.Errorf(codes.InvalidArgument, errInvalidWorkflowID)
 	}
 
-=======
-// GetWorkflowData gets the ephemeral data for a workflow
-func (s *server) GetWorkflowData(ctx context.Context, req *pb.GetWorkflowDataRequest) (*pb.GetWorkflowDataResponse, error) {
-	wfID := req.GetWorkflowId()
-	if wfID == "" {
-		return &pb.GetWorkflowDataResponse{Data: []byte("")}, status.Errorf(codes.InvalidArgument, errInvalidWorkflowId)
-	}
->>>>>>> 7ef02f83
 	data, err := s.db.GetfromWfDataTable(ctx, req)
 	if err != nil {
 		return &pb.GetWorkflowDataResponse{Data: []byte("")}, status.Errorf(codes.Aborted, err.Error())
@@ -210,11 +178,7 @@
 	return &pb.GetWorkflowDataResponse{Data: data}, nil
 }
 
-<<<<<<< HEAD
 // GetWorkflowMetadata returns metadata wrt to the ephemeral data of a workflow.
-=======
-// GetWorkflowMetadata returns metadata wrt to the ephemeral data of a workflow
->>>>>>> 7ef02f83
 func (s *server) GetWorkflowMetadata(ctx context.Context, req *pb.GetWorkflowDataRequest) (*pb.GetWorkflowDataResponse, error) {
 	data, err := s.db.GetWorkflowMetadata(ctx, req)
 	if err != nil {
@@ -223,11 +187,7 @@
 	return &pb.GetWorkflowDataResponse{Data: data}, nil
 }
 
-<<<<<<< HEAD
 // GetWorkflowDataVersion returns the latest version of data for a workflow.
-=======
-// GetWorkflowDataVersion returns the latest version of data for a workflow
->>>>>>> 7ef02f83
 func (s *server) GetWorkflowDataVersion(ctx context.Context, req *pb.GetWorkflowDataRequest) (*pb.GetWorkflowDataResponse, error) {
 	version, err := s.db.GetWorkflowDataVersion(ctx, req.WorkflowId)
 	if err != nil {
@@ -236,32 +196,19 @@
 	return &pb.GetWorkflowDataResponse{Version: version}, nil
 }
 
-<<<<<<< HEAD
-func getWorkflowsForWorker(d db.Database, id string) ([]string, error) {
+func getWorkflowsForWorker(ctx context.Context, d db.Database, id string) ([]string, error) {
 	if id == "" {
 		return nil, status.Errorf(codes.InvalidArgument, errInvalidWorkerID)
 	}
-	wfs, err := d.GetWorkflowsForWorker(id)
-=======
-func getWorkflowsForWorker(ctx context.Context, db db.Database, id string) ([]string, error) {
-	if id == "" {
-		return nil, status.Errorf(codes.InvalidArgument, errInvalidWorkerID)
-	}
-	wfs, err := db.GetWorkflowsForWorker(ctx, id)
->>>>>>> 7ef02f83
+	wfs, err := d.GetWorkflowsForWorker(ctx, id)
 	if err != nil {
 		return nil, status.Errorf(codes.Aborted, err.Error())
 	}
 	return wfs, nil
 }
 
-<<<<<<< HEAD
 func getWorkflowActions(ctx context.Context, d db.Database, wfID string) (*pb.WorkflowActionList, error) {
 	actions, err := d.GetWorkflowActions(ctx, wfID)
-=======
-func getWorkflowActions(ctx context.Context, db db.Database, wfID string) (*pb.WorkflowActionList, error) {
-	actions, err := db.GetWorkflowActions(ctx, wfID)
->>>>>>> 7ef02f83
 	if err != nil {
 		return nil, status.Errorf(codes.Aborted, errInvalidWorkflowID)
 	}
@@ -269,22 +216,13 @@
 }
 
 // isApplicableToSend checks if a particular workflow context is applicable or if it is needed to
-<<<<<<< HEAD
 // be sent to a worker based on the state of the current action and the targeted workerID.
 func isApplicableToSend(ctx context.Context, logger log.Logger, wfContext *pb.WorkflowContext, workerID string, d db.Database) bool {
-=======
-// be sent to a worker based on the state of the current action and the targeted workerID
-func isApplicableToSend(ctx context.Context, logger log.Logger, wfContext *pb.WorkflowContext, workerID string, db db.Database) bool {
->>>>>>> 7ef02f83
 	if wfContext.GetCurrentActionState() == pb.State_STATE_FAILED ||
 		wfContext.GetCurrentActionState() == pb.State_STATE_TIMEOUT {
 		return false
 	}
-<<<<<<< HEAD
 	actions, err := getWorkflowActions(ctx, d, wfContext.GetWorkflowId())
-=======
-	actions, err := getWorkflowActions(ctx, db, wfContext.GetWorkflowId())
->>>>>>> 7ef02f83
 	if err != nil {
 		return false
 	}
